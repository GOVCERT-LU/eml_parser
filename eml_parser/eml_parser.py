--- conflicted
+++ resolved
@@ -432,16 +432,11 @@
 
 
 def decode_email(eml_file, include_raw_body=False, include_attachment_data=False, pconf=False):
-<<<<<<< HEAD
     with open(eml_file, 'rb') as fp:
         if sys.version_info >= (3, 0):
             msg = email.message_from_binary_file(fp)
         else:
             msg = email.message_from_file(fp)
-=======
-    with open(eml_file) as fp:
-        msg = email.message_from_file(fp)
->>>>>>> a7716db1
     return parse_email(msg, include_raw_body, include_attachment_data, pconf)
 
 
@@ -477,27 +472,23 @@
 # Iterator that give all position of a given pattern (no regex)
 # FIXME :
 # Error may occurs when using unicode-literals or python 3 on dirty emails
-# Need to check if buffer is a clean one 
+# Need to check if buffer is a clean one
 # may be tested with this byte code:
 # -> 00000b70  61 6c 20 32 39 b0 20 6c  75 67 6c 69 6f 20 32 30  |al 29. luglio 20|
 # Should crash on "B0".
 def findall(pat, data):
-<<<<<<< HEAD
-    if sys.version_info >= (3, 0):
-        _pat = pat
-    else:
-        _pat = str(pat)
-
-    i = data.find(_pat)
-=======
     """
     Iterators that find a pattern
     Args:
         pat (str): Pattern to seek
         data (str): buffer
     """
-    i = data.find(pat)
->>>>>>> a7716db1
+    if sys.version_info >= (3, 0):
+        _pat = pat
+    else:
+        _pat = str(pat)
+
+    i = data.find(_pat)
     while i != -1:
         yield i
         i = data.find(_pat, i + 1)
