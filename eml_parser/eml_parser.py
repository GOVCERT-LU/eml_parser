--- conflicted
+++ resolved
@@ -420,12 +420,7 @@
   maila['received_emails'] = []
   maila['received_domains'] = []
 
-<<<<<<< HEAD
   for l in msg.get_all('received', []):
-=======
-  received_matches = msg.get_all('received')
-  for l in [received_matches, []][received_matches is None]:
->>>>>>> 79ff886d
     l = re.sub(r'(\r|\n|\s|\t)+', ' ', l.lower())
     header['received'].append(l)
 
