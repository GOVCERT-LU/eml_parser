# Changelog
All notable changes to this project will be documented in this file.

This project adheres to [Semantic Versioning](https://semver.org/spec/v2.0.0.html).

<<<<<<< HEAD
## [unreleased]
### Added
- Add optional matching for HTML SRC and HREF. (thanks @malvidin)
=======
## [v1.17.0]
### Added
- Add Public Suffix List validation options for URLs and email addresses
- Add ip_force_routable option to filter out non-routable IPs
- Add domain_force_tld option to filter out domains with invalid TLDs
- Add include_www option to include potential URLs without a scheme
- Add IP, domain, and Public Suffix List filtering tests
- Add www_regex and dom_regex tests

### Changes
- Moved URL parsing options to EmlParser from get_uri_ondata

### Fixes
- Ensure string_sliding_window_loop includes the last slice of the body
- Keep subsequent URLs if URLs are comma separated
>>>>>>> 7a1d03c1

## [v1.16.0]
### Fixes
- Fix catastrophic backtracking on url regex, add related tests for backtracking, unicode, and IPv6. (thanks @malvidin)
- Add Unicode character ranges for re2. (thanks @malvidin)
- Add tests for url_regex_simple, change where parens are matched in url_regex_simple, specify which re engine needs which expression. (thanks @malvidin)
- Match URLs with trailing ? with url_regex_simple. (thanks @malvidin)

## [v1.15.0]
### Added
- As has been reported in #62 and #63 there can be issues with certain regular expressions (in this case URL regex) where the regex engine just runs forever (commonly referred to "catastrophic backtracking").
In order to make testing two seemingly popular (and with good cross-platform wheel support) alternative regex engines easier, two *extra* flags have been introduced:
  - **regex** - for testing the [regex](https://pypi.org/project/regex/) library
  - **pyre2** - for testing the [pyre2](https://pypi.org/project/pyre2/) library

  **Note-1:** These are temporary extra tags which may be removed in future releases.

  **Note-2:** eml_parser will transparently use regex if it is found, or pyre2 (in that order).

### Changes
- *eml_parser.regex* has been renamed to *eml_parser.regexes* in order not to clash with the *regex* python module.

## [v1.14.8]
### Changes
- Converted the documentation to mkdocs.

### Fixed
- Fixed a bug in FROM header field parsing. In case the *display name* part contained an e-mail address, that one was naively used instead of properly parsing the field.

## [v1.14.7]
### Changes
- Cleanup example scripts.

### Fixed
- Handle extra case of when chardet detects VISCII text which Python is currently unable to decode (thanks @cccs-rs #59).

### Added
- Add multipart boundary marker as discussed in #56, in order to easier distinguish parts.

## [v1.14.6]
### Fixed
- Fixed a major bug which resulted in not all URLs being returned because of a variable which was overwritten instead of being extended.
- Handle URL parsing issue and only emit a warning with the problematic URL but do not break the rest of the parsing.
- Filter out any scheme-only URLs.
- Make sure the URL parsing regex only matches URLs with scheme (as it is supposed to).

### Changes
- Try to detect partial URLs (looking for a scheme) and extend the sliced body window accordingly. This allows for better URL extraction.


## [v1.14.5]
### Fixed
- Prevent routing.parserouting() from throwing an exception on unparsable receive lines (thanks @kinoute #54).

### Changes
- Do not unnecessarily call *eml_parser.decode.robust_string2date* on an empty string.

## [v1.14.4]
### Fixed
- Fix routing.parserouting() to handle domains containing the word 'from' by themselves (thanks @jgru #51).

## [v1.14.3]
### Changed
Adapted the *examples/simple_test.py* to use the eml_parser class instead of the deprecated method.

### Fixed
- When parsing URLs from the body:
    - do not try to replace "hxxp" by "http" as we do not parse "hxxp" anyway (legacy)
    - skip URLs with no "."
    - update the regex for searching for URLs based on https://gist.github.com/gruber/8891611 in order to prevent infinite runs in certain cases (thanks @kevin-dunas)

## [v1.14.2]
### Fixed
Implemented a workaround for an upstream bug (https://bugs.python.org/issue30681) which breaks EML parsing if the source EML contains an unparsable date-time field (thanks @nth-attempt).

## [v1.14.1]
### Fixed
Fixed a bug which prevented correct attachment parsing in certain situations (thanks @ninoseki).

## [v1.14.0]
### Changed
Use simple less time consuming regular expression for searching for IPv4 addresses, in turn use *ipaddress* for both IPv4 and IPv6 address validation which is fast and gives in turn leads to more correct matches.

## [v1.13.0]
### Added
- Simplify the code by using a sliding window body slicing method

### Changed
- Use alternative URL extraction regular-expression
- Fix other regular-expressions (non-required escaping and ^)
  - No longer support parsing h**xx**p(s) style URLs

### Fixed
- In some cases the extracted features (i.e. domain, IP, URL, e-mail) were not correct due to wrongfully cutting through the body. This has been fixed by extending the text slice to a character unrelated to the match pattern.

## [v1.12.0]
### Added
- Added **EmlParser** class in order to simplify inner workings.
- Moved typing annotations inline.

### Changed
- Replaced a couple of regular expression used by simpler string operations for improved parsing speed.
- Renamed (internal) method *give_dom_ip* to *give_dom_ip*.
- Simplify mime-type detection

### Deprecated
- Deprecated Python support for versions <3.7.
- Deprecated the usage of *eml_parser.decode_email* and *eml_parser.decode_email_b*. You should use the class instead.

### Fixed
- Fixed docstrings.
- Removed any broad *Exception* usage.
- Fixed import orders.
- Extra requires option *file-magic* was renamed to *filemagic* -> pip does not seem to work with "-" in the name.<|MERGE_RESOLUTION|>--- conflicted
+++ resolved
@@ -3,27 +3,22 @@
 
 This project adheres to [Semantic Versioning](https://semver.org/spec/v2.0.0.html).
 
-<<<<<<< HEAD
-## [unreleased]
-### Added
-- Add optional matching for HTML SRC and HREF. (thanks @malvidin)
-=======
 ## [v1.17.0]
 ### Added
-- Add Public Suffix List validation options for URLs and email addresses
-- Add ip_force_routable option to filter out non-routable IPs
-- Add domain_force_tld option to filter out domains with invalid TLDs
-- Add include_www option to include potential URLs without a scheme
-- Add IP, domain, and Public Suffix List filtering tests
-- Add www_regex and dom_regex tests
+- Add Public Suffix List validation options for URLs and email addresses. (@malvidin)
+- Add ip_force_routable option to filter out non-routable IPs. (@malvidin)
+- Add domain_force_tld option to filter out domains with invalid TLDs. (@malvidin)
+- Add include_www option to include potential URLs without a scheme. (@malvidin)
+- Add IP, domain, and Public Suffix List filtering tests. (@malvidin)
+- Add www_regex and dom_regex tests. (@malvidin)
+- Add optional matching for HTML SRC and HREF. (@malvidin)
 
 ### Changes
-- Moved URL parsing options to EmlParser from get_uri_ondata
+- Moved URL parsing options to EmlParser from get_uri_ondata. (@malvidin)
 
 ### Fixes
-- Ensure string_sliding_window_loop includes the last slice of the body
-- Keep subsequent URLs if URLs are comma separated
->>>>>>> 7a1d03c1
+- Ensure string_sliding_window_loop includes the last slice of the body. (@malvidin)
+- Keep subsequent URLs if URLs are comma separated. (@malvidin)
 
 ## [v1.16.0]
 ### Fixes
